[project]
name = "easy-flow"
version = "0.1.0"
description = "AI-powered workflow automation and conversation management system"
authors = [
    {name = "Easy Flow Team", email = "team@easyflow.dev"}
]
readme = "README.md"
license = {text = "MIT"}
requires-python = ">=3.12"
keywords = ["ai", "workflow", "automation", "conversation", "nlp"]
classifiers = [
    "Development Status :: 3 - Alpha",
    "Intended Audience :: Developers",
    "License :: OSI Approved :: MIT License",
    "Programming Language :: Python :: 3",
    "Programming Language :: Python :: 3.12",
    "Topic :: Software Development :: Libraries :: Python Modules",
    "Topic :: Scientific/Engineering :: Artificial Intelligence",
]

dependencies = [
    # Core Framework
    "fastapi>=0.104.1",
    "uvicorn[standard]>=0.24.0",
    "pydantic>=2.5.0",
    "pydantic-settings>=2.1.0",
    # Database
    "sqlalchemy>=2.0.23",
    "alembic>=1.13.1",
    "asyncpg>=0.29.0",
    "redis>=5.0.1",
    # AI/ML
    "openai>=1.3.0",
    "langchain>=0.0.350",
    "sentence-transformers>=2.2.2",
    # HTTP Client
    "httpx>=0.25.2",
    "aiohttp>=3.9.1",
    # Authentication & Security
    "python-jose[cryptography]>=3.3.0",
    "passlib[bcrypt]>=1.7.4",
    "python-multipart>=0.0.6",
    # Data Processing
    "pandas>=2.1.4",
    "numpy>=1.25.2",
    # Monitoring
    "prometheus-client>=0.19.0",
    "structlog>=23.2.0",
    # Russian Language Support
    "pymorphy2>=0.9.1",
    "razdel>=0.5.0",
<<<<<<< HEAD
    
    # Messaging Platforms
    "python-telegram-bot>=20.0",
    "vk-api>=11.9.0",
    "viber-python>=0.4.0",
    
    # Task Queue & Caching
    "celery>=5.3.0",
    "aioredis>=2.0.0",
    
    # Monitoring
    "aioprometheus>=22.3.0",
=======
    "types-redis>=4.6.0.20241004",
>>>>>>> 2ac36084
]

[project.optional-dependencies]
dev = [
    "pytest>=7.4.3",
    "pytest-asyncio>=0.21.1",
    "pytest-cov>=4.1.0",
    "ruff>=0.6.9",
    "mypy>=1.7.1",
    "pre-commit>=3.6.0",
    "bandit>=1.7.5",
    "safety>=2.3.5",
    "types-setuptools>=69.0.0",
    "types-requests>=2.31.0",
]

[project.urls]
Homepage = "https://github.com/yourusername/easy-flow"
Documentation = "https://github.com/yourusername/easy-flow#readme"
Repository = "https://github.com/yourusername/easy-flow"
Issues = "https://github.com/yourusername/easy-flow/issues"

[project.scripts]
easy-flow = "main:main"

[build-system]
requires = ["setuptools>=61.0", "wheel"]
build-backend = "setuptools.build_meta"

[tool.ruff]
# Black compatibility
line-length = 88
target-version = "py312"

# Rule selection for linting
select = [
    "E",    # pycodestyle errors
    "W",    # pycodestyle warnings
    "F",    # pyflakes
    "I",    # isort
    "N",    # pep8-naming
    "D",    # pydocstyle
    "UP",   # pyupgrade
    "B",    # flake8-bugbear
    "C4",   # flake8-comprehensions
    "SIM",  # flake8-simplify
    "PIE",  # flake8-pie
    "PL",   # pylint
]

# Ignored rules
ignore = [
    "D100",  # Missing docstring in public module
    "D101",  # Missing docstring in public class
    "D102",  # Missing docstring in public method
    "D103",  # Missing docstring in public function
    "D104",  # Missing docstring in public package
    "D105",  # Missing docstring in magic method
    "D107",  # Missing docstring in __init__
    "E501",  # Line too long (handled by ruff format)
    "PLR0913",  # Too many arguments
]

# Files to exclude from linting
exclude = [
    ".bzr",
    ".direnv",
    ".eggs",
    ".git",
    ".hg",
    ".mypy_cache",
    ".nox",
    ".pants.d",
    ".ruff_cache",
    ".svn",
    ".tox",
    ".venv",
    "__pypackages__",
    "_build",
    "buck-out",
    "build",
    "dist",
    "node_modules",
    "venv",
]

[tool.ruff.per-file-ignores]
# Tests can skip docstring requirements
"tests/**/*.py" = ["D"]

[tool.ruff.isort]
# Import sorting configuration
combine-as-imports = true
force-single-line = false
force-sort-within-sections = false
lines-after-imports = 2
known-first-party = ["app"]

[tool.mypy]
python_version = "3.12"
# Gradual typing adoption - start with warnings
warn_return_any = true
warn_unused_configs = true
warn_redundant_casts = true
warn_unused_ignores = true
warn_no_return = true
warn_unreachable = true
strict_equality = true
# Softer settings for initial phase
check_untyped_defs = true
disallow_untyped_defs = false
warn_incomplete_stub = true
# Gradually enable stricter rules:
# disallow_untyped_defs = true
# disallow_incomplete_defs = true
# disallow_untyped_calls = true
# disallow_any_generics = true
# strict = true

[[tool.mypy.overrides]]
module = [
    "openai.*",
    "langchain.*",
    "sentence_transformers.*",
    "structlog.*",
    "prometheus_client.*",
    "pymorphy2.*",
    "razdel.*",
    "numpy.*",
    "redis.*",
]
ignore_missing_imports = true

[tool.pytest.ini_options]
testpaths = ["tests"]
python_files = ["test_*.py", "*_test.py"]
python_classes = ["Test*"]
python_functions = ["test_*"]
addopts = "-v --tb=short"
asyncio_mode = "auto"

[tool.coverage.run]
source = ["app"]
omit = [
    "*/tests/*",
    "*/venv/*",
    "*/__pycache__/*"
]

[tool.coverage.report]
exclude_lines = [
    "pragma: no cover",
    "def __repr__",
    "raise AssertionError",
    "raise NotImplementedError"
]

[dependency-groups]
dev = [
    "pytest>=8.4.1",
    "pytest-asyncio>=1.1.0",
    "pytest-cov>=6.2.1",
]<|MERGE_RESOLUTION|>--- conflicted
+++ resolved
@@ -50,7 +50,7 @@
     # Russian Language Support
     "pymorphy2>=0.9.1",
     "razdel>=0.5.0",
-<<<<<<< HEAD
+
     
     # Messaging Platforms
     "python-telegram-bot>=20.0",
@@ -63,9 +63,9 @@
     
     # Monitoring
     "aioprometheus>=22.3.0",
-=======
+
     "types-redis>=4.6.0.20241004",
->>>>>>> 2ac36084
+
 ]
 
 [project.optional-dependencies]
